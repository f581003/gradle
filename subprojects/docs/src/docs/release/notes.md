--- conflicted
+++ resolved
@@ -57,7 +57,10 @@
 
 You may now force Gradle to use rich or plain [build output](userguide/console.html#sec:console_build_output) by setting [`org.gradle.console`](userguide/build_environment.html#sec:gradle_configuration_properties) in your `gradle.properties`.
 
-<<<<<<< HEAD
+### Plugin library upgrades
+
+The JaCoCo plugin has been upgraded to use [JaCoCo version 0.7.9](http://www.jacoco.org/jacoco/trunk/doc/changes.html) by default.
+
 ### Script plugins can be applied using the `plugins` block
 
 You can now configure the project using an external build script by applying it using the `plugins` block:
@@ -71,11 +74,6 @@
 
 See the [Organizing build logic](userguide/organizing_build_logic.html#sec:configuring_using_external_script) section of the user guide for more details.
 
-=======
-### Plugin library upgrades
-
-The JaCoCo plugin has been upgraded to use [JaCoCo version 0.7.9](http://www.jacoco.org/jacoco/trunk/doc/changes.html) by default.
->>>>>>> f3410bf2
 
 <!--
 ### Example new and noteworthy
