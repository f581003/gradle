/*
 * Copyright 2009 the original author or authors.
 *
 * Licensed under the Apache License, Version 2.0 (the "License");
 * you may not use this file except in compliance with the License.
 * You may obtain a copy of the License at
 *
 *      http://www.apache.org/licenses/LICENSE-2.0
 *
 * Unless required by applicable law or agreed to in writing, software
 * distributed under the License is distributed on an "AS IS" BASIS,
 * WITHOUT WARRANTIES OR CONDITIONS OF ANY KIND, either express or implied.
 * See the License for the specific language governing permissions and
 * limitations under the License.
 */
package org.gradle.initialization;

import com.google.common.collect.BiMap;
import com.google.common.collect.HashBiMap;
import joptsimple.OptionException;
import joptsimple.OptionParser;
import joptsimple.OptionSet;
import org.gradle.CacheUsage;
import org.gradle.CommandLineArgumentException;
import org.gradle.StartParameter;
import org.gradle.api.InvalidUserDataException;
import org.gradle.api.UncheckedIOException;
import org.gradle.api.artifacts.ProjectDependenciesBuildInstruction;
import org.gradle.api.initialization.Settings;
import org.gradle.api.logging.LogLevel;
import org.gradle.execution.DependencyReportBuildExecuter;
import org.gradle.execution.PropertyReportBuildExecuter;
import org.gradle.execution.TaskReportBuildExecuter;
import org.gradle.util.WrapUtil;

import java.io.File;
import java.io.IOException;
import java.io.OutputStream;
import java.util.ArrayList;
import java.util.Collection;
import java.util.Collections;
import java.util.List;

/**
 * @author Hans Dockter
 */
public class DefaultCommandLine2StartParameterConverter implements CommandLine2StartParameterConverter {
    private static final String NO_SEARCH_UPWARDS = "u";
    private static final String PROJECT_DIR = "p";
    private static final String PROJECT_DEPENDENCY_TASK_NAMES = "A";
    private static final String NO_PROJECT_DEPENDENCY_REBUILD = "a";
    private static final String BUILD_FILE = "b";
    public static final String INIT_SCRIPT = "I";
    private static final String SETTINGS_FILE = "c";
    public static final String TASKS = "t";
    private static final String PROPERTIES = "r";
    private static final String DEPENDENCIES = "n";
    public static final String DEBUG = "d";
    public static final String INFO = "i";
    public static final String QUIET = "q";
    public static final String FULL_STACKTRACE = "S";
    public static final String STACKTRACE = "s";
    private static final String SYSTEM_PROP = "D";
    private static final String PROJECT_PROP = "P";
    private static final String GRADLE_USER_HOME = "g";
    private static final String EMBEDDED_SCRIPT = "e";
    private static final String VERSION = "v";
    private static final String CACHE = "C";
    private static final String DRY_RUN = "m";
    private static final String NO_OPT = "no-opt";
    private static final String EXCLUDE_TASK = "x";
    private static final String HELP = "h";
    private static final String GUI = "gui";
<<<<<<< HEAD
    private static final String FOREGROUND = "foreground";
    private static final String NO_DAEMON = "nodaemon";
    private static final String STOP_DAEMON = "stop";
=======
    private static final String ALL = "all";
>>>>>>> 35d39d23

    private final OptionParser parser = new OptionParser() {
        {
            acceptsAll(WrapUtil.toList(NO_SEARCH_UPWARDS, "no-search-upward"), String.format(
                    "Don't search in parent folders for a %s file.", Settings.DEFAULT_SETTINGS_FILE));
            acceptsAll(WrapUtil.toList(CACHE, "cache"),
                    "Specifies how compiled build scripts should be cached. Possible values are: 'rebuild' and 'on'. Default value is 'on'")
                    .withRequiredArg().ofType(String.class);
            acceptsAll(WrapUtil.toList(VERSION, "version"), "Print version info.");
            acceptsAll(WrapUtil.toList(DEBUG, "debug"), "Log in debug mode (includes normal stacktrace).");
            acceptsAll(WrapUtil.toList(QUIET, "quiet"), "Log errors only.");
            acceptsAll(WrapUtil.toList(DRY_RUN, "dry-run"), "Runs the builds with all task actions disabled.");
            acceptsAll(WrapUtil.toList(INFO, "info"), "Set log level to info.");
            acceptsAll(WrapUtil.toList(STACKTRACE, "stacktrace"),
                    "Print out the stacktrace also for user exceptions (e.g. compile error).");
            acceptsAll(WrapUtil.toList(FULL_STACKTRACE, "full-stacktrace"),
                    "Print out the full (very verbose) stacktrace for any exceptions.");
            acceptsAll(WrapUtil.toList(TASKS, "tasks"), "Show list of all available tasks.").
                    withOptionalArg().ofType(String.class);
            acceptsAll(WrapUtil.toList(ALL), "Show additional details in the task listing.");
            acceptsAll(WrapUtil.toList(PROPERTIES, "properties"), "Show list of all available project properties.").
                    withOptionalArg().ofType(String.class);
            acceptsAll(WrapUtil.toList(DEPENDENCIES, "dependencies"), "Show list of all project dependencies.").
                    withOptionalArg().ofType(String.class);
            acceptsAll(WrapUtil.toList(GUI), "Launches a GUI application");
            acceptsAll(WrapUtil.toList(PROJECT_DIR, "project-dir"),
                    "Specifies the start directory for Gradle. Defaults to current directory.").withRequiredArg()
                    .ofType(String.class);
            acceptsAll(WrapUtil.toList(GRADLE_USER_HOME, "gradle-user-home"),
                    "Specifies the gradle user home directory.").withRequiredArg().ofType(String.class);
            acceptsAll(WrapUtil.toList(INIT_SCRIPT, "init-script"), "Specifies an initialization script.")
                    .withRequiredArg().ofType(String.class);
            acceptsAll(WrapUtil.toList(SETTINGS_FILE, "settings-file"), "Specifies the settings file.")
                    .withRequiredArg().ofType(String.class);
            acceptsAll(WrapUtil.toList(BUILD_FILE, "build-file"), "Specifies the build file.").withRequiredArg().ofType(
                    String.class);
            acceptsAll(WrapUtil.toList(SYSTEM_PROP, "system-prop"),
                    "Set system property of the JVM (e.g. -Dmyprop=myvalue).").withRequiredArg().ofType(String.class);
            acceptsAll(WrapUtil.toList(PROJECT_PROP, "project-prop"),
                    "Set project property for the build script (e.g. -Pmyprop=myvalue).").withRequiredArg().ofType(
                    String.class);
            acceptsAll(WrapUtil.toList(EMBEDDED_SCRIPT, "embedded"), "Specify an embedded build script.")
                    .withRequiredArg().ofType(String.class);
            acceptsAll(WrapUtil.toList(PROJECT_DEPENDENCY_TASK_NAMES, "dep-tasks"),
                    "Specify additional tasks for building project dependencies.").withRequiredArg().ofType(
                    String.class);
            acceptsAll(WrapUtil.toList(NO_PROJECT_DEPENDENCY_REBUILD, "no-rebuild"),
                    "Do not rebuild project dependencies.");
            acceptsAll(WrapUtil.toList(NO_OPT), "Ignore any task optimization.");
            acceptsAll(WrapUtil.toList(EXCLUDE_TASK, "exclude-task"), "Specify a task to be excluded from execution.")
                    .withRequiredArg().ofType(String.class);
            acceptsAll(WrapUtil.toList(HELP, "?", "help"), "Shows this help message");
            acceptsAll(WrapUtil.toList(FOREGROUND), "Runs the Gradle daemon in the foreground.");
            acceptsAll(WrapUtil.toList(NO_DAEMON), "Does not use the Gradle daemon.");
            acceptsAll(WrapUtil.toList(STOP_DAEMON), "Stops the Gradle daemon, if running.");
        }};

    private static BiMap<String, LogLevel> logLevelMap = HashBiMap.create();
    private static BiMap<String, StartParameter.ShowStacktrace> showStacktraceMap = HashBiMap.create();

    //Initialize bi-directional maps so you can convert these back and forth from their command line options to their
    //object representation.

    static {
        logLevelMap.put(QUIET, LogLevel.QUIET);
        logLevelMap.put(INFO, LogLevel.INFO);
        logLevelMap.put(DEBUG, LogLevel.DEBUG);
        logLevelMap.put("", LogLevel.LIFECYCLE);
        //there are also other log levels that gradle doesn't support command-line-wise.

        showStacktraceMap.put(FULL_STACKTRACE, StartParameter.ShowStacktrace.ALWAYS_FULL);
        showStacktraceMap.put(STACKTRACE, StartParameter.ShowStacktrace.ALWAYS);
        //showStacktraceMap.put( , StartParameter.ShowStacktrace.INTERNAL_EXCEPTIONS ); there is no command argument for this. Rather, the lack of an argument means 'default to this'.
    }

    public StartParameter convert(String[] args) {
        StartParameter startParameter = new StartParameter();
        convert(args, startParameter);
        return startParameter;
    }

    public void convert(String[] args, StartParameter startParameter) {
        OptionSet options;
        try {
            options = parser.parse(args);
        } catch (OptionException e) {
            throw new CommandLineArgumentException(e.getMessage());
        }

        if (options.has(HELP)) {
            startParameter.setShowHelp(true);
            return;
        }

        if (options.has(VERSION)) {
            startParameter.setShowVersion(true);
            return;
        }

        if (options.has(GUI)) {
            startParameter.setLaunchGUI(true);
        }
        if (options.has(FOREGROUND)) {
            startParameter.setForeground(true);
        }
        if (options.has(NO_DAEMON)) {
            startParameter.setNoDaemon(true);
        }
        if (options.has(STOP_DAEMON)) {
            startParameter.setStopDaemon(true);
        }

        if (options.has(SYSTEM_PROP)) {
            List<String> props = (List<String>) options.valuesOf(SYSTEM_PROP);
            for (String keyValueExpression : props) {
                String[] elements = keyValueExpression.split("=");
                startParameter.getSystemPropertiesArgs().put(elements[0], elements.length == 1 ? "" : elements[1]);
            }
        }

        if (options.has(PROJECT_PROP)) {
            List<String> props = (List<String>) options.valuesOf(PROJECT_PROP);
            for (String keyValueExpression : props) {
                String[] elements = keyValueExpression.split("=");
                startParameter.getProjectProperties().put(elements[0], elements.length == 1 ? "" : elements[1]);
            }
        }

        if (options.has(NO_SEARCH_UPWARDS)) {
            startParameter.setSearchUpwards(false);
        }

        if (options.has(PROJECT_DIR)) {
            startParameter.setProjectDir(new File((String) options.valueOf(PROJECT_DIR)));
        }
        if (options.hasArgument(GRADLE_USER_HOME)) {
            startParameter.setGradleUserHomeDir(new File((String) options.valueOf(GRADLE_USER_HOME)));
        }
        if (options.hasArgument(BUILD_FILE)) {
            startParameter.setBuildFile(new File((String) options.valueOf(BUILD_FILE)));
        }
        if (options.hasArgument(SETTINGS_FILE)) {
            startParameter.setSettingsFile(new File((String) options.valueOf(SETTINGS_FILE)));
        }

        for (String script : (List<String>) options.valuesOf(INIT_SCRIPT)) {
            startParameter.addInitScript(new File(script));
        }

        if (options.has(CACHE)) {
            try {
                startParameter.setCacheUsage(CacheUsage.fromString(options.valueOf(CACHE).toString()));
            } catch (InvalidUserDataException e) {
                throw new CommandLineArgumentException(e.getMessage());
            }
        }

        if (options.has(EMBEDDED_SCRIPT)) {
            if (options.has(BUILD_FILE) || options.has(NO_SEARCH_UPWARDS) || options.has(SETTINGS_FILE)) {
                System.err.println(String.format(
                        "Error: The -%s option can't be used together with the -%s, -%s or -%s options.",
                        EMBEDDED_SCRIPT, BUILD_FILE, SETTINGS_FILE, NO_SEARCH_UPWARDS));
                throw new CommandLineArgumentException(String.format(
                        "Error: The -%s option can't be used together with the -%s, -%s or -%s options.",
                        EMBEDDED_SCRIPT, BUILD_FILE, SETTINGS_FILE, NO_SEARCH_UPWARDS));
            }
            startParameter.useEmbeddedBuildFile((String) options.valueOf(EMBEDDED_SCRIPT));
        }

        if (options.has(FULL_STACKTRACE)) {
            if (options.has(STACKTRACE)) {
                throw new CommandLineArgumentException(String.format(
                        "Error: The -%s option can't be used together with the -%s option.", FULL_STACKTRACE,
                        STACKTRACE));
            }
            startParameter.setShowStacktrace(StartParameter.ShowStacktrace.ALWAYS_FULL);
        } else if (options.has(STACKTRACE)) {
            startParameter.setShowStacktrace(StartParameter.ShowStacktrace.ALWAYS);
        }

        if (options.has(TASKS) && options.has(PROPERTIES)) {
            throw new CommandLineArgumentException(String.format(
                    "Error: The -%s and -%s options cannot be used together.", TASKS, PROPERTIES));
        }

        if (options.has(PROJECT_DEPENDENCY_TASK_NAMES) && options.has(NO_PROJECT_DEPENDENCY_REBUILD)) {
            throw new CommandLineArgumentException(String.format(
                    "Error: The -%s and -%s options cannot be used together.", PROJECT_DEPENDENCY_TASK_NAMES,
                    NO_PROJECT_DEPENDENCY_REBUILD));
        } else if (options.has(NO_PROJECT_DEPENDENCY_REBUILD)) {
            startParameter.setProjectDependenciesBuildInstruction(new ProjectDependenciesBuildInstruction(null));
        } else if (options.has(PROJECT_DEPENDENCY_TASK_NAMES)) {
            List<String> normalizedTaskNames = new ArrayList<String>();
            for (Object o : options.valuesOf(PROJECT_DEPENDENCY_TASK_NAMES)) {
                String taskName = (String) o;
                normalizedTaskNames.add(taskName.trim());
            }
            startParameter.setProjectDependenciesBuildInstruction(new ProjectDependenciesBuildInstruction(
                    normalizedTaskNames));
        }

        if (options.has(TASKS)) {
            startParameter.setBuildExecuter(new TaskReportBuildExecuter((String) options.valueOf(TASKS), options.has(ALL)));
        } else if (options.has(PROPERTIES)) {
            startParameter.setBuildExecuter(new PropertyReportBuildExecuter((String) options.valueOf(PROPERTIES)));
        } else if (options.has(DEPENDENCIES)) {
            startParameter.setBuildExecuter(new DependencyReportBuildExecuter((String) options.valueOf(DEPENDENCIES)));
        } else if (!options.nonOptionArguments().isEmpty()) {
            startParameter.setTaskNames(options.nonOptionArguments());
        }

        if (options.has(DRY_RUN)) {
            startParameter.setDryRun(true);
        }

        if (options.has(NO_OPT)) {
            startParameter.setNoOpt(true);
        }

        if (options.has(EXCLUDE_TASK)) {
            startParameter.setExcludedTaskNames((List<String>) options.valuesOf(EXCLUDE_TASK));
        }

        startParameter.setLogLevel(getLogLevel(options));
    }

    public void showHelp(OutputStream out) {
        try {
            parser.printHelpOn(out);
        } catch (IOException e) {
            throw new UncheckedIOException(e);
        }
    }

    private LogLevel getLogLevel(OptionSet options) {
        LogLevel logLevel = null;
        if (options.has(QUIET)) {
            logLevel = LogLevel.QUIET;
        }
        if (options.has(INFO)) {
            quitWithErrorIfLogLevelAlreadyDefined(logLevel, INFO);
            logLevel = LogLevel.INFO;
        }
        if (options.has(DEBUG)) {
            quitWithErrorIfLogLevelAlreadyDefined(logLevel, DEBUG);
            logLevel = LogLevel.DEBUG;
        }
        if (logLevel == null) {
            logLevel = LogLevel.LIFECYCLE;
        }
        return logLevel;
    }

    /*
       This returns the log level object represented by the command line argument
       @param  commandLineArgument a single command line argument (with no '-')
       @return the corresponding log level or null if it doesn't match any.
       @author mhunsicker
    */

    public LogLevel getLogLevel(String commandLineArgument) {
        LogLevel logLevel = logLevelMap.get(commandLineArgument);
        if (logLevel == null) {
            return null;
        }

        return logLevel;
    }

    /*
       This returns the command line argument that represents the specified
       log level.
       @param  logLevel       the log level.
       @return the command line argument or null if this level cannot be
                represented on the command line.
       @author mhunsicker
    */

    public String getLogLevelCommandLine(LogLevel logLevel) {
        String commandLine = logLevelMap.inverse().get(logLevel);
        if (commandLine == null) {
            return null;
        }

        return commandLine;
    }

    /*
       This returns the log levels that are supported on the command line.
       @return a collection of available log levels
       @author mhunsicker
    */

    public Collection<LogLevel> getLogLevels() {
        return Collections.unmodifiableCollection(logLevelMap.values());
    }

    /*
       This returns the stack trace level object represented by the command
       line argument
       @param  commandLineArgument a single command line argument (with no '-')
       @return the corresponding stack trace level or null if it doesn't match any.
       @author mhunsicker
    */

    public StartParameter.ShowStacktrace getShowStacktrace(String commandLineArgument) {
        StartParameter.ShowStacktrace showStacktrace = showStacktraceMap.get(commandLineArgument);
        if (showStacktrace == null) {
            return null;
        }

        return showStacktrace;
    }

    /*
       This returns the command line argument that represents the specified
       stack trace level.

       @param  showStacktrace the stack trace level.
       @return the command line argument or null if this level cannot be
                represented on the command line.
       @author mhunsicker
    */

    public String getShowStacktraceCommandLine(StartParameter.ShowStacktrace showStacktrace) {
        String commandLine = showStacktraceMap.inverse().get(showStacktrace);
        if (commandLine == null) {
            return null;
        }

        return commandLine;
    }

    /*
       This returns the ShowStacktrace levels that are supported on the command
       line.
       @return a collection of available ShowStacktrace levels
       @author mhunsicker
    */

    public Collection<StartParameter.ShowStacktrace> getShowStacktrace() {
        return Collections.unmodifiableCollection(showStacktraceMap.values());
    }

    private void quitWithErrorIfLogLevelAlreadyDefined(LogLevel logLevel, String option) {
        if (logLevel != null) {
            System.err.println(String.format(
                    "Error: The log level is already defined by another option. Therefore the option %s is invalid.",
                    option));
            throw new InvalidUserDataException();
        }
    }
}<|MERGE_RESOLUTION|>--- conflicted
+++ resolved
@@ -71,13 +71,10 @@
     private static final String EXCLUDE_TASK = "x";
     private static final String HELP = "h";
     private static final String GUI = "gui";
-<<<<<<< HEAD
+    private static final String ALL = "all";
     private static final String FOREGROUND = "foreground";
     private static final String NO_DAEMON = "nodaemon";
     private static final String STOP_DAEMON = "stop";
-=======
-    private static final String ALL = "all";
->>>>>>> 35d39d23
 
     private final OptionParser parser = new OptionParser() {
         {
