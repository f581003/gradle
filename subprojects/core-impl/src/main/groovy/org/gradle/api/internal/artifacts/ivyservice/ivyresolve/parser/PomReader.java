/*
 * Copyright 2013 the original author or authors.
 *
 * Licensed under the Apache License, Version 2.0 (the "License");
 * you may not use this file except in compliance with the License.
 * You may obtain a copy of the License at
 *
 *      http://www.apache.org/licenses/LICENSE-2.0
 *
 * Unless required by applicable law or agreed to in writing, software
 * distributed under the License is distributed on an "AS IS" BASIS,
 * WITHOUT WARRANTIES OR CONDITIONS OF ANY KIND, either express or implied.
 * See the License for the specific language governing permissions and
 * limitations under the License.
 */
package org.gradle.api.internal.artifacts.ivyservice.ivyresolve.parser;

import org.apache.ivy.core.IvyPatternHelper;
import org.apache.ivy.core.module.descriptor.License;
import org.apache.ivy.core.module.id.ModuleId;
import org.apache.ivy.core.module.id.ModuleRevisionId;
import org.apache.ivy.util.XMLHelper;
import org.gradle.api.Transformer;
import org.gradle.api.internal.artifacts.ivyservice.ivyresolve.parser.data.MavenDependencyKey;
import org.gradle.api.internal.artifacts.ivyservice.ivyresolve.parser.data.PomDependencyMgt;
import org.gradle.api.internal.externalresource.LocallyAvailableExternalResource;
import org.w3c.dom.Document;
import org.w3c.dom.Element;
import org.w3c.dom.Node;
import org.w3c.dom.NodeList;
import org.xml.sax.EntityResolver;
import org.xml.sax.InputSource;
import org.xml.sax.SAXException;
import org.xml.sax.SAXParseException;

import javax.xml.parsers.DocumentBuilder;
import java.io.*;
import java.util.*;


/**
 * Copied from org.apache.ivy.plugins.parser.m2.PomReader.
 */
public class PomReader {

    private static final String PACKAGING = "packaging";
    private static final String DEPENDENCY = "dependency";
    private static final String DEPENDENCIES = "dependencies";
    private static final String DEPENDENCY_MGT = "dependencyManagement";
    private static final String PROJECT = "project";
    private static final String MODEL = "model";
    private static final String GROUP_ID = "groupId";
    private static final String ARTIFACT_ID = "artifactId";
    private static final String VERSION = "version";
    private static final String DESCRIPTION = "description";
    private static final String HOMEPAGE = "url";
    private static final String LICENSES = "licenses";
    private static final String LICENSE = "license";
    private static final String LICENSE_NAME = "name";
    private static final String LICENSE_URL = "url";
    private static final String PARENT = "parent";
    private static final String SCOPE = "scope";
    private static final String CLASSIFIER = "classifier";
    private static final String OPTIONAL = "optional";
    private static final String EXCLUSIONS = "exclusions";
    private static final String EXCLUSION = "exclusion";
    private static final String DISTRIBUTION_MGT = "distributionManagement";
    private static final String RELOCATION = "relocation";
    private static final String PROPERTIES = "properties";
    private static final String TYPE = "type";

    private final Map<String, String> properties = new HashMap<String, String>();
    private final Map<MavenDependencyKey, PomDependencyMgt> inheritedDependencyMgts = new LinkedHashMap<MavenDependencyKey, PomDependencyMgt>();
    private Map<MavenDependencyKey, PomDependencyMgt> dependencyMgts;
    private final Map<MavenDependencyKey, PomDependencyData> inheritedDependencies = new LinkedHashMap<MavenDependencyKey, PomDependencyData>();
    private Map<MavenDependencyKey, PomDependencyData> dependencies;

    private final Element projectElement;
    private final Element parentElement;

    public PomReader(final LocallyAvailableExternalResource resource) throws IOException, SAXException {
        final String systemId = resource.getLocalResource().getFile().toURI().toASCIIString();
        Document pomDomDoc = resource.withContent(new Transformer<Document, InputStream>() {
            public Document transform(InputStream inputStream) {
                try {
                    return parseToDom(inputStream, systemId);
                } catch (Exception e) {
                    throw new MetaDataParseException("POM", resource, e);
                }
            }
        });
        projectElement = pomDomDoc.getDocumentElement();
        if (!PROJECT.equals(projectElement.getNodeName()) && !MODEL.equals(projectElement.getNodeName())) {
            throw new SAXParseException("project must be the root tag", systemId, systemId, 0, 0);
        }
        parentElement = getFirstChildElement(projectElement, PARENT);

        setDefaultParentGavProperties();
        setPomProperties();
    }

    private void setPomProperties() {
        for(Map.Entry<String, String> pomProperty : getPomProperties().entrySet()) {
            setProperty(pomProperty.getKey(), pomProperty.getValue());
        }
    }

    private void setDefaultParentGavProperties() {
        setGavPropertyValueWithoutReplacement(GavProperty.PARENT_GROUP_ID, getParentGroupId());
        setGavPropertyValueWithoutReplacement(GavProperty.PARENT_VERSION, getParentVersion());
    }

    private void setGavPropertyValueWithoutReplacement(GavProperty gavProperty, String propertyValue) {
        for(String name : gavProperty.getNames()) {
            setProperty(name, propertyValue);
        }
    }

    private enum GavProperty {
        PARENT_VERSION("parent.version", "project.parent.version"),
        PARENT_GROUP_ID("parent.groupId", "project.parent.groupId"),
        GROUP_ID("project.groupId", "pom.groupId", "groupId"),
        ARTIFACT_ID("project.artifactId", "pom.artifactId", "artifactId"),
        VERSION("project.version", "pom.version", "version");

        private final String[] names;

        private GavProperty(String... names) {
            this.names = names;
        }

        public String[] getNames() {
            return names;
        }
    }

    @Override
    public String toString() {
        return projectElement.getOwnerDocument().getDocumentURI();
    }

    public static Document parseToDom(InputStream stream, String systemId) throws IOException, SAXException {
        EntityResolver entityResolver = new EntityResolver() {
            public InputSource resolveEntity(String publicId, String systemId)
                    throws SAXException, IOException {
                if ((systemId != null) && systemId.endsWith("m2-entities.ent")) {
                    return new InputSource(org.apache.ivy.plugins.parser.m2.PomReader.class.getResourceAsStream("m2-entities.ent"));
                }
                return null;
            }
        };
        InputStream dtdStream = new AddDTDFilterInputStream(stream);
        DocumentBuilder docBuilder = XMLHelper.getDocBuilder(entityResolver);
        return docBuilder.parse(dtdStream, systemId);
    }

    public boolean hasParent() {
        return parentElement != null;
    }

    /**
     * Add a property if not yet set and value is not null.
     * This garantee that property keep the first value that is put on it and that the properties
     * are never null.
     */
    public void setProperty(String prop, String val) {
        if (!properties.containsKey(prop) && val != null) {
            properties.put(prop, val);
        }
    }

    public Map<String, String> getProperties() {
        return properties;
    }

    public void addInheritedDependencyMgts(Map<MavenDependencyKey, PomDependencyMgt> inherited) {
        if (dependencyMgts != null) {
            throw new IllegalStateException("Cannot add inherited dependency management elements after dependency management elements have been resolved for this POM.");
        }
        inheritedDependencyMgts.putAll(inherited);
    }

    public void addInheritedDependencies(Map<MavenDependencyKey, PomDependencyData> inherited) {
        if (dependencies != null) {
            throw new IllegalStateException("Cannot add inherited dependencies after dependencies have been resolved for this POM.");
        }
        inheritedDependencies.putAll(inherited);
    }

    public String getGroupId() {
        String groupId = getFirstChildText(projectElement , GROUP_ID);
        if (groupId == null) {
            groupId = getFirstChildText(parentElement, GROUP_ID);
        }
        return replaceProps(groupId);

    }

    public String getParentGroupId() {
        String groupId = getFirstChildText(parentElement , GROUP_ID);
        if (groupId == null) {
            groupId = getFirstChildText(projectElement, GROUP_ID);
        }
        return replaceProps(groupId);
    }

    public String getArtifactId() {
        String val = getFirstChildText(projectElement , ARTIFACT_ID);
        if (val == null) {
            val = getFirstChildText(parentElement, ARTIFACT_ID);
        }
        return replaceProps(val);
    }

    public String getParentArtifactId() {
        String val = getFirstChildText(parentElement , ARTIFACT_ID);
        if (val == null) {
            val = getFirstChildText(projectElement, ARTIFACT_ID);
        }
        return replaceProps(val);
    }

    public String getVersion() {
        String val = getFirstChildText(projectElement , VERSION);
        if (val == null) {
            val = getFirstChildText(parentElement, VERSION);
        }
        return replaceProps(val);
    }

    public String getParentVersion() {
        String val = getFirstChildText(parentElement , VERSION);
        if (val == null) {
            val = getFirstChildText(projectElement, VERSION);
        }
        return replaceProps(val);
    }

    public String getPackaging() {
        String val = getFirstChildText(projectElement , PACKAGING);
        if (val == null) {
            val = "jar";
        }
        return val;
    }

    public String getHomePage() {
        String val = getFirstChildText(projectElement, HOMEPAGE);
        if (val == null) {
            val = "";
        }
        return val;
    }

    public String getDescription() {
        String val = getFirstChildText(projectElement, DESCRIPTION);
        if (val == null) {
            val = "";
        }
        return val.trim();
    }

    public List<License> getLicenses() {
        Element licenses = getFirstChildElement(projectElement, LICENSES);
        if (licenses == null) {
            return Collections.emptyList();
        }
        licenses.normalize();
        List<License> lics = new ArrayList<License>();
        for (Element license : getAllChilds(licenses)) {
            if (LICENSE.equals(license.getNodeName())) {
                String name = getFirstChildText(license, LICENSE_NAME);
                String url = getFirstChildText(license, LICENSE_URL);

                if ((name == null) && (url == null)) {
                    // move to next license
                    continue;
                }

                if (name == null) {
                    // The license name is required in Ivy but not in a POM!
                    name = "Unknown License";
                }

                lics.add(new License(name, url));
            }
        }
        return lics;
    }

    public ModuleRevisionId getRelocation() {
        Element distrMgt = getFirstChildElement(projectElement, DISTRIBUTION_MGT);
        Element relocation = getFirstChildElement(distrMgt , RELOCATION);
        if (relocation == null) {
            return null;
        } else {
            String relocGroupId = getFirstChildText(relocation, GROUP_ID);
            String relocArtId = getFirstChildText(relocation, ARTIFACT_ID);
            String relocVersion = getFirstChildText(relocation, VERSION);
            relocGroupId = relocGroupId == null ? getGroupId() : relocGroupId;
            relocArtId = relocArtId == null ? getArtifactId() : relocArtId;
            relocVersion = relocVersion == null ? getVersion() : relocVersion;
            return ModuleRevisionId.newInstance(relocGroupId, relocArtId, relocVersion);
        }
    }

    /**
     * Returns all dependencies for this POM, including those inherited from parent POMs.
     */
    public Map<MavenDependencyKey, PomDependencyData> getDependencies() {
        if (dependencies == null) {
            dependencies = resolveDependencies();
        }
        return dependencies;
    }

    private Map<MavenDependencyKey, PomDependencyData> resolveDependencies() {
        Map<MavenDependencyKey, PomDependencyData> dependencies = new LinkedHashMap<MavenDependencyKey, PomDependencyData>();
        Element dependenciesElement = getFirstChildElement(projectElement, DEPENDENCIES);
        if (dependenciesElement != null) {
            NodeList childs = dependenciesElement.getChildNodes();
            for (int i = 0; i < childs.getLength(); i++) {
                Node node = childs.item(i);
                if (node instanceof Element && DEPENDENCY.equals(node.getNodeName())) {
                    PomDependencyData pomDependencyData = new PomDependencyData((Element) node);
                    MavenDependencyKey key = new MavenDependencyKey(pomDependencyData.getGroupId(), pomDependencyData.getArtifactId(), pomDependencyData.getType(), pomDependencyData.getClassifier());
                    dependencies.put(key, pomDependencyData);
                }
            }
        }

        // Maven adds inherited dependencies last
        for (Map.Entry<MavenDependencyKey, PomDependencyData> entry : inheritedDependencies.entrySet()) {
            if (!dependencies.containsKey(entry.getKey())) {
                dependencies.put(entry.getKey(), entry.getValue());
            }
        }

        return dependencies;
    }

    /**
     * Returns all dependency management elements for this POM, including those inherited from parent and imported POMs.
     */
    public Map<MavenDependencyKey, PomDependencyMgt> getDependencyMgt() {
        if(dependencyMgts == null) {
            dependencyMgts = resolveDependencyMgt();
        }

        return dependencyMgts;
    }

    private Map<MavenDependencyKey, PomDependencyMgt> resolveDependencyMgt() {
        Map<MavenDependencyKey, PomDependencyMgt> dependencies = new LinkedHashMap<MavenDependencyKey, PomDependencyMgt>();
        dependencies.putAll(inheritedDependencyMgts);
        dependencies.putAll(getPomDependencyMgt());
        return dependencies;
    }

    /**
     * Returns the dependency management elements declared in this POM.
     */
    public Map<MavenDependencyKey, PomDependencyMgt> getPomDependencyMgt() {
        Map<MavenDependencyKey, PomDependencyMgt> depMgmtElements = new LinkedHashMap<MavenDependencyKey, PomDependencyMgt>();
        Element dependenciesElement = getFirstChildElement(projectElement, DEPENDENCY_MGT);
        dependenciesElement = getFirstChildElement(dependenciesElement, DEPENDENCIES);
        if (dependenciesElement != null) {
            NodeList childs = dependenciesElement.getChildNodes();
            for (int i = 0; i < childs.getLength(); i++) {
                Node node = childs.item(i);
                if (node instanceof Element && DEPENDENCY.equals(node.getNodeName())) {
                    PomDependencyMgt pomDependencyMgt = new PomDependencyMgtElement((Element) node);
                    MavenDependencyKey key = new MavenDependencyKey(pomDependencyMgt.getGroupId(), pomDependencyMgt.getArtifactId(), pomDependencyMgt.getType(), pomDependencyMgt.getClassifier());
                    depMgmtElements.put(key, pomDependencyMgt);
                }
            }
        }
        return depMgmtElements;
    }

    public void resolveGAV() {
        setGavPropertyValue(GavProperty.GROUP_ID, getGroupId());
        setGavPropertyValue(GavProperty.ARTIFACT_ID, getArtifactId());
        setGavPropertyValue(GavProperty.VERSION, getVersion());
    }

    private void setGavPropertyValue(GavProperty gavProperty, String propertyValue) {
        for(String name : gavProperty.getNames()) {
            properties.put(name, propertyValue);
        }
    }

    public class PomDependencyMgtElement implements PomDependencyMgt {
        private final Element depElement;

        PomDependencyMgtElement(Element depElement) {
            this.depElement = depElement;
        }

        /* (non-Javadoc)
         * @see org.apache.ivy.plugins.parser.m2.PomDependencyMgt#getGroupId()
         */
        public String getGroupId() {
            String val = getFirstChildText(depElement , GROUP_ID);
            return replaceProps(val);
        }

        /* (non-Javadoc)
         * @see org.apache.ivy.plugins.parser.m2.PomDependencyMgt#getArtifaceId()
         */
        public String getArtifactId() {
            String val = getFirstChildText(depElement , ARTIFACT_ID);
            return replaceProps(val);
        }

        /* (non-Javadoc)
         * @see org.apache.ivy.plugins.parser.m2.PomDependencyMgt#getVersion()
         */
        public String getVersion() {
            String val = getFirstChildText(depElement , VERSION);
            return replaceProps(val);
        }

        public String getScope() {
            String val = getFirstChildText(depElement , SCOPE);
            return replaceProps(val);
        }

        public String getType() {
            String val = getFirstChildText(depElement , TYPE);
            return replaceProps(val);
        }

        public String getClassifier() {
            String val = getFirstChildText(depElement , CLASSIFIER);
            return replaceProps(val);
        }

        public List<ModuleId> getExcludedModules() {
            Element exclusionsElement = getFirstChildElement(depElement, EXCLUSIONS);
            List<ModuleId> exclusions = new LinkedList<ModuleId>();
            if (exclusionsElement != null) {
                NodeList childs = exclusionsElement.getChildNodes();
                for (int i = 0; i < childs.getLength(); i++) {
                    Node node = childs.item(i);
                    if (node instanceof Element && EXCLUSION.equals(node.getNodeName())) {
                        String groupId = getFirstChildText((Element) node, GROUP_ID);
                        String artifactId = getFirstChildText((Element) node, ARTIFACT_ID);
                        if ((groupId != null) && (artifactId != null)) {
                            exclusions.add(ModuleId.newInstance(groupId, artifactId));
                        }
                    }
                }
            }
            return exclusions;
        }
    }

<<<<<<< HEAD
=======
    public List<PomPluginElement> getPlugins() {
        List<PomPluginElement> plugins = new LinkedList<PomPluginElement>();

        Element buildElement = getFirstChildElement(projectElement, "build");
        if (buildElement == null) {
            return plugins;
        }

        Element pluginsElement = getFirstChildElement(buildElement, PLUGINS);
        if (pluginsElement != null) {
            NodeList childs = pluginsElement.getChildNodes();
            for (int i = 0; i < childs.getLength(); i++) {
                Node node = childs.item(i);
                if (node instanceof Element && PLUGIN.equals(node.getNodeName())) {
                    plugins.add(new PomPluginElement((Element) node));
                }
            }
        }
        return plugins;
    }

    public class PomPluginElement implements PomDependencyMgt {
        private Element pluginElement;

        PomPluginElement(Element pluginElement) {
            this.pluginElement = pluginElement;
        }

        public String getGroupId() {
            String val = getFirstChildText(pluginElement , GROUP_ID);
            return replaceProps(val);
        }

        public String getArtifactId() {
            String val = getFirstChildText(pluginElement , ARTIFACT_ID);
            return replaceProps(val);
        }

        public String getVersion() {
            String val = getFirstChildText(pluginElement , VERSION);
            return replaceProps(val);
        }

        public String getScope() {
            return null; // not used
        }

        public String getType() {
            return null; // not used
        }

        public String getClassifier() {
            return null; // not used
        }

        public List<ModuleId> getExcludedModules() {
            return Collections.emptyList(); // probably not used?
        }
    }


>>>>>>> 8c0d0889
    public class PomDependencyData extends PomDependencyMgtElement {
        private final Element depElement;
        PomDependencyData(Element depElement) {
            super(depElement);
            this.depElement = depElement;
        }

        public boolean isOptional() {
            Element e = getFirstChildElement(depElement, OPTIONAL);
            return (e != null) && "true".equalsIgnoreCase(getTextContent(e));
        }
    }

    /**
     * @return the content of the properties tag into the pom.
     */
    public Map<String, String> getPomProperties() {
        Map<String, String> pomProperties = new HashMap<String, String>();
        Element propsEl = getFirstChildElement(projectElement, PROPERTIES);
        if (propsEl != null) {
            propsEl.normalize();
        }
        for (Element prop : getAllChilds(propsEl)) {
            pomProperties.put(prop.getNodeName(), getTextContent(prop));
        }
        return pomProperties;
    }

    private String replaceProps(String val) {
        if (val == null) {
            return null;
        } else {
            return IvyPatternHelper.substituteVariables(val, properties).trim();
        }
    }

    private static String getTextContent(Element element) {
        StringBuilder result = new StringBuilder();

        NodeList childNodes = element.getChildNodes();
        for (int i = 0; i < childNodes.getLength(); i++) {
            Node child = childNodes.item(i);

            switch (child.getNodeType()) {
                case Node.CDATA_SECTION_NODE:
                case Node.TEXT_NODE:
                    result.append(child.getNodeValue());
                    break;
                default:
                    break;
            }
        }

        return result.toString();
    }

    private static String getFirstChildText(Element parentElem, String name) {
        Element node = getFirstChildElement(parentElem, name);
        if (node != null) {
            return getTextContent(node);
        } else {
            return null;
        }
    }

    private static Element getFirstChildElement(Element parentElem, String name) {
        if (parentElem == null) {
            return null;
        }
        NodeList childs = parentElem.getChildNodes();
        for (int i = 0; i < childs.getLength(); i++) {
            Node node = childs.item(i);
            if (node instanceof Element && name.equals(node.getNodeName())) {
                return (Element) node;
            }
        }
        return null;
    }

    private static List<Element> getAllChilds(Element parent) {
        List<Element> r = new LinkedList<Element>();
        if (parent != null) {
            NodeList childs = parent.getChildNodes();
            for (int i = 0; i < childs.getLength(); i++) {
                Node node = childs.item(i);
                if (node instanceof Element) {
                    r.add((Element) node);
                }
            }
        }
        return r;
    }

    private static final class AddDTDFilterInputStream extends FilterInputStream {
        private static final int MARK = 10000;
        private static final String DOCTYPE = "<!DOCTYPE project SYSTEM \"m2-entities.ent\">\n";

        private int count;
        private byte[] prefix = DOCTYPE.getBytes();

        private AddDTDFilterInputStream(InputStream in) throws IOException {
            super(new BufferedInputStream(in));

            this.in.mark(MARK);

            // TODO: we should really find a better solution for this...
            // maybe we could use a FilterReader instead of a FilterInputStream?
            int byte1 = this.in.read();
            int byte2 = this.in.read();
            int byte3 = this.in.read();

            if (byte1 == 239 && byte2 == 187 && byte3 == 191) {
                // skip the UTF-8 BOM
                this.in.mark(MARK);
            } else {
                this.in.reset();
            }

            int bytesToSkip = 0;
            LineNumberReader reader = new LineNumberReader(new InputStreamReader(this.in, "UTF-8"), 100);
            String firstLine = reader.readLine();
            if (firstLine != null) {
                String trimmed = firstLine.trim();
                if (trimmed.startsWith("<?xml ")) {
                    int endIndex = trimmed.indexOf("?>");
                    String xmlDecl = trimmed.substring(0, endIndex + 2);
                    prefix = (xmlDecl + "\n" + DOCTYPE).getBytes();
                    bytesToSkip = xmlDecl.getBytes().length;
                }
            }

            this.in.reset();
            for (int i = 0; i < bytesToSkip; i++) {
                this.in.read();
            }
        }

        public int read() throws IOException {
            if (count < prefix.length) {
                return prefix[count++];
            }

            return super.read();
        }

        public int read(byte[] b, int off, int len) throws IOException {
            if (b == null) {
                throw new NullPointerException();
            } else if ((off < 0) || (off > b.length) || (len < 0)
                    || ((off + len) > b.length) || ((off + len) < 0)) {
                throw new IndexOutOfBoundsException();
            } else if (len == 0) {
                return 0;
            }

            int nbrBytesCopied = 0;

            if (count < prefix.length) {
                int nbrBytesFromPrefix = Math.min(prefix.length - count, len);
                System.arraycopy(prefix, count, b, off, nbrBytesFromPrefix);
                nbrBytesCopied = nbrBytesFromPrefix;
            }

            if (nbrBytesCopied < len) {
                nbrBytesCopied += in.read(b, off + nbrBytesCopied, len - nbrBytesCopied);
            }

            count += nbrBytesCopied;
            return nbrBytesCopied;
        }
    }

}<|MERGE_RESOLUTION|>--- conflicted
+++ resolved
@@ -456,70 +456,6 @@
         }
     }
 
-<<<<<<< HEAD
-=======
-    public List<PomPluginElement> getPlugins() {
-        List<PomPluginElement> plugins = new LinkedList<PomPluginElement>();
-
-        Element buildElement = getFirstChildElement(projectElement, "build");
-        if (buildElement == null) {
-            return plugins;
-        }
-
-        Element pluginsElement = getFirstChildElement(buildElement, PLUGINS);
-        if (pluginsElement != null) {
-            NodeList childs = pluginsElement.getChildNodes();
-            for (int i = 0; i < childs.getLength(); i++) {
-                Node node = childs.item(i);
-                if (node instanceof Element && PLUGIN.equals(node.getNodeName())) {
-                    plugins.add(new PomPluginElement((Element) node));
-                }
-            }
-        }
-        return plugins;
-    }
-
-    public class PomPluginElement implements PomDependencyMgt {
-        private Element pluginElement;
-
-        PomPluginElement(Element pluginElement) {
-            this.pluginElement = pluginElement;
-        }
-
-        public String getGroupId() {
-            String val = getFirstChildText(pluginElement , GROUP_ID);
-            return replaceProps(val);
-        }
-
-        public String getArtifactId() {
-            String val = getFirstChildText(pluginElement , ARTIFACT_ID);
-            return replaceProps(val);
-        }
-
-        public String getVersion() {
-            String val = getFirstChildText(pluginElement , VERSION);
-            return replaceProps(val);
-        }
-
-        public String getScope() {
-            return null; // not used
-        }
-
-        public String getType() {
-            return null; // not used
-        }
-
-        public String getClassifier() {
-            return null; // not used
-        }
-
-        public List<ModuleId> getExcludedModules() {
-            return Collections.emptyList(); // probably not used?
-        }
-    }
-
-
->>>>>>> 8c0d0889
     public class PomDependencyData extends PomDependencyMgtElement {
         private final Element depElement;
         PomDependencyData(Element depElement) {
